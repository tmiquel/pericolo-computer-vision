--- conflicted
+++ resolved
@@ -25,16 +25,10 @@
 # Edit de Fatos
 Ceci est un edit entièrement compris lors du merge
 
-<<<<<<< HEAD
-# How to use the code? (edit d'Edwyn)
-
+# How to use the code? (edit d'Edwyn & de Fatos)
 
 Une nouvelle phase (Edwyn)
 
-=======
-
-# How to use the code? (edit de Fatos)
->>>>>>> 5b5da3db
 ## Install
 To set the environment and packages you can work via `pip` in your virtualenv
 ```bash
